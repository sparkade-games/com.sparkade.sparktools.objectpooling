{
  "name": "com.sparkade.sparktools.objectpooling",
<<<<<<< HEAD
  "version": "1.0.2",
=======
  "version": "1.0.3",
>>>>>>> f4f389f0
  "displayName": "SparkTools: Object Pooling",
  "description": "A generic object pooling solution for C#, along with a Unity specific application of it.",
  "unity": "2020.2",
  "unityRelease": "0f1",
  "keywords": [
    "sparktools"
  ],
  "author": {
    "name": "Sparkade Games"
  },
  "type": "tool",
  "dependencies": {
    "com.sparkade.sparktools.singletons": ""
  }
}<|MERGE_RESOLUTION|>--- conflicted
+++ resolved
@@ -1,10 +1,6 @@
 {
   "name": "com.sparkade.sparktools.objectpooling",
-<<<<<<< HEAD
-  "version": "1.0.2",
-=======
   "version": "1.0.3",
->>>>>>> f4f389f0
   "displayName": "SparkTools: Object Pooling",
   "description": "A generic object pooling solution for C#, along with a Unity specific application of it.",
   "unity": "2020.2",
